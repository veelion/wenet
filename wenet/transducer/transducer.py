from typing import Dict, List, Optional, Tuple, Union

import torch
import torchaudio
from torch import nn
from torch.nn.utils.rnn import pad_sequence
from typeguard import check_argument_types
from wenet.transducer.predictor import PredictorBase
from wenet.transducer.search.prefix_beam_search import PrefixBeamSearch
from wenet.transformer.ctc import CTC
from wenet.transformer.decoder import BiTransformerDecoder, TransformerDecoder
from wenet.transformer.label_smoothing_loss import LabelSmoothingLoss
from wenet.utils.common import (IGNORE_ID, add_blank, add_sos_eos,
                                reverse_pad_list, th_accuracy)
<<<<<<< HEAD
=======
from wenet.transducer.search.prefix_beam_search import PrefixBeamSearch
from torch.nn.utils.rnn import pad_sequence
from wenet.transformer.asr_model import ASRModel
>>>>>>> ce938f33


class Transducer(ASRModel):

    def __init__(
        self,
        vocab_size: int,
        blank: int,
        encoder: nn.Module,
        predictor: PredictorBase,
        joint: nn.Module,
        attention_decoder: Optional[Union[TransformerDecoder,
                                          BiTransformerDecoder]] = None,
        ctc: Optional[CTC] = None,
        ctc_weight: float = 0,
        ignore_id: int = IGNORE_ID,
        reverse_weight: float = 0.0,
        lsm_weight: float = 0.0,
        length_normalized_loss: bool = False,
        transducer_weight: float = 1.0,
        attention_weight: float = 0.0,
    ) -> None:
        assert check_argument_types()
        assert attention_weight + ctc_weight + transducer_weight == 1.0
        super().__init__(
            vocab_size,
            encoder,
            attention_decoder,
            ctc,
            ctc_weight,
            ignore_id,
            reverse_weight,
            lsm_weight,
            length_normalized_loss
        )

        self.blank = blank
        self.transducer_weight = transducer_weight
        self.attention_decoder_weight = 1 - self.transducer_weight - self.ctc_weight

        self.predictor = predictor
        self.joint = joint
        self.ctc = ctc
        self.attention_decoder = attention_decoder
        self.bs = None
        if attention_decoder is not None:
            self.criterion_att = LabelSmoothingLoss(
                size=vocab_size,
                padding_idx=ignore_id,
                smoothing=lsm_weight,
                normalize_length=length_normalized_loss,
            )

    def forward(
        self,
        speech: torch.Tensor,
        speech_lengths: torch.Tensor,
        text: torch.Tensor,
        text_lengths: torch.Tensor,
    ) -> Dict[str, Optional[torch.Tensor]]:
        """Frontend + Encoder + predictor + joint + loss

        Args:
            speech: (Batch, Length, ...)
            speech_lengths: (Batch, )
            text: (Batch, Length)
            text_lengths: (Batch,)
        """
        assert text_lengths.dim() == 1, text_lengths.shape
        # Check that batch_size is unified
        assert (speech.shape[0] == speech_lengths.shape[0] == text.shape[0] ==
                text_lengths.shape[0]), (speech.shape, speech_lengths.shape,
                                         text.shape, text_lengths.shape)

        # Encoder
        encoder_out, encoder_mask = self.encoder(speech, speech_lengths)
        encoder_out_lens = encoder_mask.squeeze(1).sum(1)
        # predictor
        ys_in_pad = add_blank(text, self.blank, self.ignore_id)
        predictor_out = self.predictor(ys_in_pad)
        # joint
        joint_out = self.joint(encoder_out, predictor_out)
        # NOTE(Mddct): some loss implementation require pad valid is zero
        # torch.int32 rnnt_loss required
        rnnt_text = text.to(torch.int64)
        rnnt_text = torch.where(rnnt_text == self.ignore_id, 0,
                                rnnt_text).to(torch.int32)
        rnnt_text_lengths = text_lengths.to(torch.int32)
        encoder_out_lens = encoder_out_lens.to(torch.int32)
        loss = torchaudio.functional.rnnt_loss(joint_out,
                                               rnnt_text,
                                               encoder_out_lens,
                                               rnnt_text_lengths,
                                               blank=self.blank,
                                               reduction="mean")
        loss_rnnt = loss

        # optional attention decoder
        loss_att: Optional[torch.Tensor] = None
        if self.attention_decoder_weight != 0.0 and self.attention_decoder is not None:
            loss_att, _ = self._calc_att_loss(encoder_out, encoder_mask, text,
                                              text_lengths)

        # optional ctc
        loss_ctc: Optional[torch.Tensor] = None
        if self.ctc_weight != 0.0 and self.ctc is not None:
            loss_ctc = self.ctc(encoder_out, encoder_out_lens, text,
                                text_lengths)
        else:
            loss_ctc = None

        if loss_ctc is not None:
            loss = loss + self.ctc_weight * loss_ctc.sum()
        if loss_att is not None:
            loss = loss + self.attention_decoder_weight * loss_att.sum()
        # NOTE: 'loss' must be in dict
        return {
            'loss': loss,
            'loss_att': loss_att,
            'loss_ctc': loss_ctc,
            'loss_rnnt': loss_rnnt,
        }

    def _calc_att_loss(
        self,
        encoder_out: torch.Tensor,
        encoder_mask: torch.Tensor,
        ys_pad: torch.Tensor,
        ys_pad_lens: torch.Tensor,
    ) -> Tuple[torch.Tensor, float]:
        ys_in_pad, ys_out_pad = add_sos_eos(ys_pad, self.sos, self.eos,
                                            self.ignore_id)
        ys_in_lens = ys_pad_lens + 1

        # reverse the seq, used for right to left decoder
        r_ys_pad = reverse_pad_list(ys_pad, ys_pad_lens, float(self.ignore_id))
        r_ys_in_pad, r_ys_out_pad = add_sos_eos(r_ys_pad, self.sos, self.eos,
                                                self.ignore_id)
        # 1. Forward decoder
        decoder_out, r_decoder_out, _ = self.attention_decoder(
            encoder_out, encoder_mask, ys_in_pad, ys_in_lens, r_ys_in_pad,
            self.reverse_weight)
        # 2. Compute attention loss
        loss_att = self.criterion_att(decoder_out, ys_out_pad)
        r_loss_att = torch.tensor(0.0)
        if self.reverse_weight > 0.0:
            r_loss_att = self.criterion_att(r_decoder_out, r_ys_out_pad)
        loss_att = loss_att * (
            1 - self.reverse_weight) + r_loss_att * self.reverse_weight
        acc_att = th_accuracy(
            decoder_out.view(-1, self.vocab_size),
            ys_out_pad,
            ignore_label=self.ignore_id,
        )
        return loss_att, acc_att

    def init_bs(self):
        if self.bs is None:
            self.bs = PrefixBeamSearch(self.encoder, self.predictor,
                                       self.joint, self.ctc, self.sos,
                                       self.blank)

    def _cal_transducer_score(
        self,
        encoder_out: torch.Tensor,
        encoder_mask: torch.Tensor,
        hyps: List[List],
        hyps_lens: torch.Tensor,
        hyps_pad: torch.Tensor,
        beam_size: int,
    ):
        device = encoder_out.device
        # ignore id -> blank, add blank at head
        hyps_pad_blank = add_blank(hyps_pad, self.blank, self.ignore_id)
        xs_in_lens = encoder_mask.squeeze(1).sum(1).int()

        # 1. Forward predictor
        predictor_out = self.predictor(hyps_pad_blank)
        # 2. Forward joint
        joint_out = self.joint(encoder_out, predictor_out)
        rnnt_text = hyps_pad.to(torch.int64)
        rnnt_text = torch.where(rnnt_text == self.ignore_id, 0,
                                rnnt_text).to(torch.int32)
        # 3. Compute transducer loss
        loss_td = torchaudio.functional.rnnt_loss(joint_out,
                                                  rnnt_text,
                                                  xs_in_lens,
                                                  hyps_lens.int(),
                                                  blank=self.blank,
                                                  reduction='none')
        return loss_td * -1

    def _cal_attn_score(
        self,
        encoder_out: torch.Tensor,
        encoder_mask: torch.Tensor,
        hyps_pad: torch.Tensor,
        hyps_lens: torch.Tensor,
        reverse_weight: float,
    ):
        # (beam_size, max_hyps_len)
        ori_hyps_pad = hyps_pad

        # td_score = loss_td * -1
        hyps_pad, _ = add_sos_eos(hyps_pad, self.sos, self.eos, self.ignore_id)
        hyps_lens = hyps_lens + 1  # Add <sos> at begining
        # used for right to left decoder
        r_hyps_pad = reverse_pad_list(ori_hyps_pad, hyps_lens, self.ignore_id)
        r_hyps_pad, _ = add_sos_eos(r_hyps_pad, self.sos, self.eos,
                                    self.ignore_id)
        decoder_out, r_decoder_out, _ = self.attention_decoder(
            encoder_out, encoder_mask, hyps_pad, hyps_lens, r_hyps_pad,
            reverse_weight)  # (beam_size, max_hyps_len, vocab_size)
        decoder_out = torch.nn.functional.log_softmax(decoder_out, dim=-1)
        decoder_out = decoder_out.cpu().numpy()
        # r_decoder_out will be 0.0, if reverse_weight is 0.0 or decoder is a
        # conventional transformer decoder.
        r_decoder_out = torch.nn.functional.log_softmax(r_decoder_out, dim=-1)
        r_decoder_out = r_decoder_out.cpu().numpy()
        return decoder_out, r_decoder_out


    def beam_search(
        self,
        speech: torch.Tensor,
        speech_lengths: torch.Tensor,
        decoding_chunk_size: int = -1,
        beam_size: int = 5,
        num_decoding_left_chunks: int = -1,
        simulate_streaming: bool = False,
        ctc_weight: float = 0.3,
        transducer_weight: float = 0.7,
    ):
        """beam search

        Args:
            speech (torch.Tensor): (batch=1, max_len, feat_dim)
            speech_length (torch.Tensor): (batch, )
            beam_size (int): beam size for beam search
            decoding_chunk_size (int): decoding chunk for dynamic chunk
                trained model.
                <0: for decoding, use full chunk.
                >0: for decoding, use fixed chunk size as set.
                0: used for training, it's prohibited here
            simulate_streaming (bool): whether do encoder forward in a
                streaming fashion
            ctc_weight (float): ctc probability weight in transducer
                prefix beam search.
                final_prob = ctc_weight * ctc_prob + transducer_weight * transducer_prob
            transducer_weight (float): transducer probability weight in
                prefix beam search
        Returns:
            List[List[int]]: best path result

        """
        self.init_bs()
        beam, _ = self.bs.prefix_beam_search(
            speech,
            speech_lengths,
            decoding_chunk_size,
            beam_size,
            num_decoding_left_chunks,
            simulate_streaming,
            ctc_weight,
            transducer_weight,
        )
        return beam[0].hyp[1:], beam[0].score

    def transducer_attention_rescoring(
<<<<<<< HEAD
            self,
            speech: torch.Tensor,
            speech_lengths: torch.Tensor,
            beam_size: int,
            decoding_chunk_size: int = -1,
            num_decoding_left_chunks: int = -1,
            simulate_streaming: bool = False,
            reverse_weight: float = 0.0,
            ctc_weight: float = 0.0,
            attn_weight: float = 0.0,
            transducer_weight: float = 0.0,
            search_ctc_weight: float = 1.0,
            search_transducer_weight: float = 0.0) -> List[List[int]]:
=======
        self,
        speech: torch.Tensor,
        speech_lengths: torch.Tensor,
        beam_size: int,
        decoding_chunk_size: int = -1,
        num_decoding_left_chunks: int = -1,
        simulate_streaming: bool = False,
        reverse_weight: float = 0.0,
        ctc_weight: float = 0.0,
        attn_weight: float = 0.0,
        transducer_weight: float = 0.0,
        search_ctc_weight: float = 1.0,
        search_transducer_weight: float = 0.0,
        beam_search_type: str = 'transducer'
    ) -> List[List[int]]:
>>>>>>> ce938f33
        """beam search

        Args:
            speech (torch.Tensor): (batch=1, max_len, feat_dim)
            speech_length (torch.Tensor): (batch, )
            beam_size (int): beam size for beam search
            decoding_chunk_size (int): decoding chunk for dynamic chunk
                trained model.
                <0: for decoding, use full chunk.
                >0: for decoding, use fixed chunk size as set.
                0: used for training, it's prohibited here
            simulate_streaming (bool): whether do encoder forward in a
                streaming fashion
            ctc_weight (float): ctc probability weight using in rescoring.
                rescore_prob = ctc_weight * ctc_prob +
                               transducer_weight * (transducer_loss * -1) +
                               attn_weight * attn_prob
            attn_weight (float): attn probability weight using in rescoring.
            transducer_weight (float): transducer probability weight using in
                rescoring
            search_ctc_weight (float): ctc weight using
                               in rnnt beam search (seeing in self.beam_search)
            search_transducer_weight (float): transducer weight using
                               in rnnt beam search (seeing in self.beam_search)
        Returns:
            List[List[int]]: best path result

        """

        assert speech.shape[0] == speech_lengths.shape[0]
        assert decoding_chunk_size != 0
        if reverse_weight > 0.0:
            # decoder should be a bitransformer decoder if reverse_weight > 0.0
            assert hasattr(self.decoder, 'right_decoder')
        device = speech.device
        batch_size = speech.shape[0]
        # For attention rescoring we only support batch_size=1
        assert batch_size == 1
        # encoder_out: (1, maxlen, encoder_dim), len(hyps) = beam_size
        self.init_bs()
        if beam_search_type == 'transducer':
            beam, encoder_out = self.bs.transducer_prefix_beam_search(
                speech,
                speech_lengths,
                decoding_chunk_size=decoding_chunk_size,
                beam_size=beam_size,
                num_decoding_left_chunks=num_decoding_left_chunks,
                ctc_weight=search_ctc_weight,
                transducer_weight=search_transducer_weight,
            )
            beam_score = [s.score for s in beam]
            hyps = [s.hyp[1:] for s in beam]

        elif beam_search_type == 'ctc':
            hyps, encoder_out = self.bs.ctc_prefix_beam_search(
                speech,
                speech_lengths,
                beam_size=beam_size,
                decoding_chunk_size=decoding_chunk_size,
                num_decoding_left_chunks=num_decoding_left_chunks,
                simulate_streaming=simulate_streaming
            )
            beam_score = [hyp[1] for hyp in hyps]
            hyps = [hyp[0] for hyp in hyps]
        assert len(hyps) == beam_size

        # build hyps and encoder output
        hyps_pad = pad_sequence([
            torch.tensor(hyp, device=device, dtype=torch.long) for hyp in hyps
        ], True, self.ignore_id)  # (beam_size, max_hyps_len)
        hyps_lens = torch.tensor([len(hyp) for hyp in hyps],
                                 device=device,
                                 dtype=torch.long)  # (beam_size,)
<<<<<<< HEAD

=======
>>>>>>> ce938f33
        encoder_out = encoder_out.repeat(beam_size, 1, 1)
        encoder_mask = torch.ones(beam_size,
                                  1,
                                  encoder_out.size(1),
                                  dtype=torch.bool,
                                  device=device)

        # 2.1 calculate transducer score
        td_score = self._cal_transducer_score(
            encoder_out,
            encoder_mask,
            hyps,
            hyps_lens,
            hyps_pad,
            beam_size,
        )
        # 2.2 calculate attention score
        decoder_out, r_decoder_out = self._cal_attn_score(
            encoder_out,
            encoder_mask,
            hyps_pad,
            hyps_lens,
            reverse_weight,
        )

        # Only use decoder score for rescoring
        best_score = -float('inf')
        best_index = 0
        for i, hyp in enumerate(hyps):
            score = 0.0
            for j, w in enumerate(hyp):
                score += decoder_out[i][j][w]
            score += decoder_out[i][len(hyp)][self.eos]
            td_s = td_score[i]
            # add right to left decoder score
            if reverse_weight > 0:
                r_score = 0.0
                for j, w in enumerate(hyp):
                    r_score += r_decoder_out[i][len(hyp) - j - 1][w]
                r_score += r_decoder_out[i][len(hyp)][self.eos]
                score = score * (1 - reverse_weight) + r_score * reverse_weight
            # add ctc score
            score = score * attn_weight + \
                beam_score[i] * ctc_weight + \
                td_s * transducer_weight
            if score > best_score:
                best_score = score
                best_index = i

        return hyps[best_index], best_score

    def greedy_search(
        self,
        speech: torch.Tensor,
        speech_lengths: torch.Tensor,
        decoding_chunk_size: int = -1,
        num_decoding_left_chunks: int = -1,
        simulate_streaming: bool = False,
    ) -> List[List[int]]:
        """ greedy search

        Args:
            speech (torch.Tensor): (batch=1, max_len, feat_dim)
            speech_length (torch.Tensor): (batch, )
            beam_size (int): beam size for beam search
            decoding_chunk_size (int): decoding chunk for dynamic chunk
                trained model.
                <0: for decoding, use full chunk.
                >0: for decoding, use fixed chunk size as set.
                0: used for training, it's prohibited here
            simulate_streaming (bool): whether do encoder forward in a
                streaming fashion
        Returns:
            List[List[int]]: best path result
        """
        # TODO(Mddct): batch decode
        assert speech.size(0) == 1
        assert speech.shape[0] == speech_lengths.shape[0]
        assert decoding_chunk_size != 0
        batch_size = speech.shape[0]
        device = speech.device
        # Let's assume B = batch_size
        # NOTE(Mddct): only support non streamming for now
        num_decoding_left_chunks = -1
        decoding_chunk_size = -1
        simulate_streaming = False
        encoder_out, encoder_mask = self.encoder(
            speech,
            speech_lengths,
            decoding_chunk_size,
            num_decoding_left_chunks,
        )
        encoder_out_lens = encoder_mask.squeeze(1).sum()

        # fake padding
        padding = torch.zeros(1, 1).to(device)
        # sos
        pred_input_step = torch.tensor([self.blank]).reshape(1, 1)
        cache = self.predictor.init_state(1,
                                          method="zero",
                                          device=speech.device)
        new_cache: List[torch.Tensor] = []
        t = 0
        hyps = []
        prev_out_nblk = True
        pred_out_step = None
        per_frame_max_noblk = 100
        per_frame_noblk = 0
        while t < encoder_out_lens:
            encoder_out_step = encoder_out[:, t:t + 1, :]  # [1, 1, E]
            if prev_out_nblk:
                step_outs = self.predictor.forward_step(
                    pred_input_step, padding, cache)  # [1, 1, P]
                pred_out_step, new_cache = step_outs[0], step_outs[1]

            joint_out_step = self.joint(encoder_out_step,
                                        pred_out_step)  # [1,1,v]
            joint_out_probs = joint_out_step.log_softmax(dim=-1)

            joint_out_max = joint_out_probs.argmax(dim=-1).squeeze()  # []
            if joint_out_max != self.blank:
                hyps.append(joint_out_max.item())
                prev_out_nblk = True
                per_frame_noblk = per_frame_noblk + 1
                pred_input_step = joint_out_max.reshape(1, 1)
                # state_m, state_c =  clstate_out_m, state_out_c
                cache = new_cache

            if joint_out_max == self.blank or per_frame_noblk >= per_frame_max_noblk:
                if joint_out_max == self.blank:
                    prev_out_nblk = False
                # TODO(Mddct): make t in chunk for streamming
                # or t should't be too lang to predict none blank
                t = t + 1
                per_frame_noblk = 0

        return [hyps]

    @torch.jit.export
    def forward_encoder_chunk(
        self,
        xs: torch.Tensor,
        offset: int,
        required_cache_size: int,
        att_cache: torch.Tensor = torch.zeros(0, 0, 0, 0),
        cnn_cache: torch.Tensor = torch.zeros(0, 0, 0, 0),
    ) -> Tuple[torch.Tensor, torch.Tensor, torch.Tensor]:

        return self.encoder.forward_chunk(xs, offset, required_cache_size,
                                          att_cache, cnn_cache)

    @torch.jit.export
    def forward_predictor_step(
            self, xs: torch.Tensor, cache: List[torch.Tensor]
    ) -> Tuple[torch.Tensor, List[torch.Tensor]]:
        assert len(cache) == 2
        # fake padding
        padding = torch.zeros(1, 1)
        return self.predictor.forward_step(xs, padding, cache)

    @torch.jit.export
    def forward_joint_step(self, enc_out: torch.Tensor,
                           pred_out: torch.Tensor) -> torch.Tensor:
        return self.joint(enc_out, pred_out)

    @torch.jit.export
    def forward_predictor_init_state(self) -> List[torch.Tensor]:
        return self.predictor.init_state(1, device=torch.device("cpu"))<|MERGE_RESOLUTION|>--- conflicted
+++ resolved
@@ -6,18 +6,14 @@
 from torch.nn.utils.rnn import pad_sequence
 from typeguard import check_argument_types
 from wenet.transducer.predictor import PredictorBase
+from wenet.transducer.search.greedy_search import basic_greedy_search
 from wenet.transducer.search.prefix_beam_search import PrefixBeamSearch
+from wenet.transformer.asr_model import ASRModel
 from wenet.transformer.ctc import CTC
 from wenet.transformer.decoder import BiTransformerDecoder, TransformerDecoder
 from wenet.transformer.label_smoothing_loss import LabelSmoothingLoss
 from wenet.utils.common import (IGNORE_ID, add_blank, add_sos_eos,
                                 reverse_pad_list, th_accuracy)
-<<<<<<< HEAD
-=======
-from wenet.transducer.search.prefix_beam_search import PrefixBeamSearch
-from torch.nn.utils.rnn import pad_sequence
-from wenet.transformer.asr_model import ASRModel
->>>>>>> ce938f33
 
 
 class Transducer(ASRModel):
@@ -42,17 +38,9 @@
     ) -> None:
         assert check_argument_types()
         assert attention_weight + ctc_weight + transducer_weight == 1.0
-        super().__init__(
-            vocab_size,
-            encoder,
-            attention_decoder,
-            ctc,
-            ctc_weight,
-            ignore_id,
-            reverse_weight,
-            lsm_weight,
-            length_normalized_loss
-        )
+        super().__init__(vocab_size, encoder, attention_decoder, ctc,
+                         ctc_weight, ignore_id, reverse_weight, lsm_weight,
+                         length_normalized_loss)
 
         self.blank = blank
         self.transducer_weight = transducer_weight
@@ -62,7 +50,7 @@
         self.joint = joint
         self.ctc = ctc
         self.attention_decoder = attention_decoder
-        self.bs = None
+        self.bs: PrefixBeamSearch
         if attention_decoder is not None:
             self.criterion_att = LabelSmoothingLoss(
                 size=vocab_size,
@@ -184,12 +172,9 @@
         self,
         encoder_out: torch.Tensor,
         encoder_mask: torch.Tensor,
-        hyps: List[List],
         hyps_lens: torch.Tensor,
         hyps_pad: torch.Tensor,
-        beam_size: int,
     ):
-        device = encoder_out.device
         # ignore id -> blank, add blank at head
         hyps_pad_blank = add_blank(hyps_pad, self.blank, self.ignore_id)
         xs_in_lens = encoder_mask.squeeze(1).sum(1).int()
@@ -238,7 +223,6 @@
         r_decoder_out = torch.nn.functional.log_softmax(r_decoder_out, dim=-1)
         r_decoder_out = r_decoder_out.cpu().numpy()
         return decoder_out, r_decoder_out
-
 
     def beam_search(
         self,
@@ -287,7 +271,6 @@
         return beam[0].hyp[1:], beam[0].score
 
     def transducer_attention_rescoring(
-<<<<<<< HEAD
             self,
             speech: torch.Tensor,
             speech_lengths: torch.Tensor,
@@ -300,24 +283,8 @@
             attn_weight: float = 0.0,
             transducer_weight: float = 0.0,
             search_ctc_weight: float = 1.0,
-            search_transducer_weight: float = 0.0) -> List[List[int]]:
-=======
-        self,
-        speech: torch.Tensor,
-        speech_lengths: torch.Tensor,
-        beam_size: int,
-        decoding_chunk_size: int = -1,
-        num_decoding_left_chunks: int = -1,
-        simulate_streaming: bool = False,
-        reverse_weight: float = 0.0,
-        ctc_weight: float = 0.0,
-        attn_weight: float = 0.0,
-        transducer_weight: float = 0.0,
-        search_ctc_weight: float = 1.0,
-        search_transducer_weight: float = 0.0,
-        beam_search_type: str = 'transducer'
-    ) -> List[List[int]]:
->>>>>>> ce938f33
+            search_transducer_weight: float = 0.0,
+            beam_search_type: str = 'transducer') -> List[List[int]]:
         """beam search
 
         Args:
@@ -359,7 +326,7 @@
         # encoder_out: (1, maxlen, encoder_dim), len(hyps) = beam_size
         self.init_bs()
         if beam_search_type == 'transducer':
-            beam, encoder_out = self.bs.transducer_prefix_beam_search(
+            beam, encoder_out = self.bs.prefix_beam_search(
                 speech,
                 speech_lengths,
                 decoding_chunk_size=decoding_chunk_size,
@@ -372,14 +339,13 @@
             hyps = [s.hyp[1:] for s in beam]
 
         elif beam_search_type == 'ctc':
-            hyps, encoder_out = self.bs.ctc_prefix_beam_search(
+            hyps, encoder_out = self.ctc_prefix_beam_search(
                 speech,
                 speech_lengths,
                 beam_size=beam_size,
                 decoding_chunk_size=decoding_chunk_size,
                 num_decoding_left_chunks=num_decoding_left_chunks,
-                simulate_streaming=simulate_streaming
-            )
+                simulate_streaming=simulate_streaming)
             beam_score = [hyp[1] for hyp in hyps]
             hyps = [hyp[0] for hyp in hyps]
         assert len(hyps) == beam_size
@@ -391,10 +357,7 @@
         hyps_lens = torch.tensor([len(hyp) for hyp in hyps],
                                  device=device,
                                  dtype=torch.long)  # (beam_size,)
-<<<<<<< HEAD
-
-=======
->>>>>>> ce938f33
+
         encoder_out = encoder_out.repeat(beam_size, 1, 1)
         encoder_mask = torch.ones(beam_size,
                                   1,
@@ -453,6 +416,7 @@
         decoding_chunk_size: int = -1,
         num_decoding_left_chunks: int = -1,
         simulate_streaming: bool = False,
+        n_steps: int = 64,
     ) -> List[List[int]]:
         """ greedy search
 
@@ -474,13 +438,9 @@
         assert speech.size(0) == 1
         assert speech.shape[0] == speech_lengths.shape[0]
         assert decoding_chunk_size != 0
-        batch_size = speech.shape[0]
-        device = speech.device
+        # TODO(Mddct): forward chunk by chunk
+        _ = simulate_streaming
         # Let's assume B = batch_size
-        # NOTE(Mddct): only support non streamming for now
-        num_decoding_left_chunks = -1
-        decoding_chunk_size = -1
-        simulate_streaming = False
         encoder_out, encoder_mask = self.encoder(
             speech,
             speech_lengths,
@@ -488,50 +448,12 @@
             num_decoding_left_chunks,
         )
         encoder_out_lens = encoder_mask.squeeze(1).sum()
-
-        # fake padding
-        padding = torch.zeros(1, 1).to(device)
-        # sos
-        pred_input_step = torch.tensor([self.blank]).reshape(1, 1)
-        cache = self.predictor.init_state(1,
-                                          method="zero",
-                                          device=speech.device)
-        new_cache: List[torch.Tensor] = []
-        t = 0
-        hyps = []
-        prev_out_nblk = True
-        pred_out_step = None
-        per_frame_max_noblk = 100
-        per_frame_noblk = 0
-        while t < encoder_out_lens:
-            encoder_out_step = encoder_out[:, t:t + 1, :]  # [1, 1, E]
-            if prev_out_nblk:
-                step_outs = self.predictor.forward_step(
-                    pred_input_step, padding, cache)  # [1, 1, P]
-                pred_out_step, new_cache = step_outs[0], step_outs[1]
-
-            joint_out_step = self.joint(encoder_out_step,
-                                        pred_out_step)  # [1,1,v]
-            joint_out_probs = joint_out_step.log_softmax(dim=-1)
-
-            joint_out_max = joint_out_probs.argmax(dim=-1).squeeze()  # []
-            if joint_out_max != self.blank:
-                hyps.append(joint_out_max.item())
-                prev_out_nblk = True
-                per_frame_noblk = per_frame_noblk + 1
-                pred_input_step = joint_out_max.reshape(1, 1)
-                # state_m, state_c =  clstate_out_m, state_out_c
-                cache = new_cache
-
-            if joint_out_max == self.blank or per_frame_noblk >= per_frame_max_noblk:
-                if joint_out_max == self.blank:
-                    prev_out_nblk = False
-                # TODO(Mddct): make t in chunk for streamming
-                # or t should't be too lang to predict none blank
-                t = t + 1
-                per_frame_noblk = 0
-
-        return [hyps]
+        hyps = basic_greedy_search(self,
+                                   encoder_out,
+                                   encoder_out_lens,
+                                   n_steps=n_steps)
+
+        return hyps
 
     @torch.jit.export
     def forward_encoder_chunk(
