--- conflicted
+++ resolved
@@ -174,7 +174,6 @@
                 self.sos,
                 self.blank)
 
-<<<<<<< HEAD
     def _cal_transducer_score(
         self,
         encoder_out: torch.Tensor,
@@ -234,8 +233,7 @@
         r_decoder_out = r_decoder_out.cpu().numpy()
         return decoder_out, r_decoder_out
 
-=======
->>>>>>> fd0e7d61
+
     def beam_search(
         self,
         speech: torch.Tensor,
@@ -297,12 +295,8 @@
         attn_weight: float = 0.0,
         transducer_weight: float = 0.0,
         search_ctc_weight: float = 1.0,
-<<<<<<< HEAD
         search_transducer_weight: float = 0.0,
         beam_search_type :str = 'transducer'
-=======
-        search_transducer_weight: float = 0.0
->>>>>>> fd0e7d61
     ) -> List[List[int]]:
         """beam search
 
@@ -344,7 +338,6 @@
         assert batch_size == 1
         # encoder_out: (1, maxlen, encoder_dim), len(hyps) = beam_size
         self.init_bs()
-<<<<<<< HEAD
         if beam_search_type == 'transducer': 
             beam, encoder_out = self.bs.transducer_prefix_beam_search(
                 speech,
@@ -372,41 +365,13 @@
         assert len(hyps) == beam_size
 
         # build hyps and encoder output
-=======
-        beam, encoder_out = self.bs.prefix_beam_search(
-            speech,
-            speech_lengths,
-            decoding_chunk_size=decoding_chunk_size,
-            beam_size=beam_size,
-            num_decoding_left_chunks=num_decoding_left_chunks,
-            ctc_weight=search_ctc_weight,
-            transducer_weight=search_transducer_weight,
-        )
-
-        hyps = [s.hyp[1:] for s in beam]
-        beam_score = [s.score for s in beam]
-
-        assert len(hyps) == beam_size
->>>>>>> fd0e7d61
         hyps_pad = pad_sequence([
             torch.tensor(hyp, device=device, dtype=torch.long)
             for hyp in hyps
-        ], True, self.ignore_id)  # (beam_size, max_hyps_len)
-<<<<<<< HEAD
+        ], True, self.ignore_id)  # (beam_size, max_hyps_len)        
         hyps_lens = torch.tensor([len(hyp) for hyp in hyps],
                                  device=device,
                                  dtype=torch.long)  # (beam_size,)
-=======
-        # (beam_size, max_hyps_len)
-        hyps_pad_blank = add_blank(hyps_pad, self.blank, self.ignore_id)
-        ori_hyps_pad = hyps_pad
-        hyps_lens = torch.tensor([len(hyp) for hyp in hyps],
-                                 device=device,
-                                 dtype=torch.long)  # (beam_size,)
-
-
-
->>>>>>> fd0e7d61
         encoder_out = encoder_out.repeat(beam_size, 1, 1)
         encoder_mask = torch.ones(beam_size,
                                   1,
@@ -414,7 +379,6 @@
                                   dtype=torch.bool,
                                   device=device)
 
-<<<<<<< HEAD
         # 2.1 calculate transducer score
         td_score = self._cal_transducer_score(
             encoder_out,
@@ -432,41 +396,7 @@
             hyps_lens,
             reverse_weight,
         )
-=======
-        xs_in_lens = encoder_mask.squeeze(1).sum(1).int()
-
-        # 1. Forward decoder
-        predictor_out = self.predictor(hyps_pad_blank)
-        # joint
-        joint_out = self.joint(encoder_out, predictor_out)
-        rnnt_text = hyps_pad.to(torch.int64)
-        rnnt_text = torch.where(rnnt_text == self.ignore_id, 0,
-                                rnnt_text).to(torch.int32)
-        # 2. Compute attention loss
-        loss_td = torchaudio.functional.rnnt_loss(joint_out,
-                                                  rnnt_text,
-                                                  xs_in_lens,
-                                                  hyps_lens.int(),
-                                                  blank=self.blank,
-                                                  reduction='none')
-
-        td_score = loss_td * -1
-        hyps_pad, _ = add_sos_eos(hyps_pad, self.sos, self.eos, self.ignore_id)
-        hyps_lens = hyps_lens + 1  # Add <sos> at begining
-        # used for right to left decoder
-        r_hyps_pad = reverse_pad_list(ori_hyps_pad, hyps_lens, self.ignore_id)
-        r_hyps_pad, _ = add_sos_eos(r_hyps_pad, self.sos, self.eos,
-                                    self.ignore_id)
-        decoder_out, r_decoder_out, _ = self.attention_decoder(
-            encoder_out, encoder_mask, hyps_pad, hyps_lens, r_hyps_pad,
-            reverse_weight)  # (beam_size, max_hyps_len, vocab_size)
-        decoder_out = torch.nn.functional.log_softmax(decoder_out, dim=-1)
-        decoder_out = decoder_out.cpu().numpy()
-        # r_decoder_out will be 0.0, if reverse_weight is 0.0 or decoder is a
-        # conventional transformer decoder.
-        r_decoder_out = torch.nn.functional.log_softmax(r_decoder_out, dim=-1)
-        r_decoder_out = r_decoder_out.cpu().numpy()
->>>>>>> fd0e7d61
+
         # Only use decoder score for rescoring
         best_score = -float('inf')
         best_index = 0
