--- conflicted
+++ resolved
@@ -3,35 +3,21 @@
 import torch
 from wenet.transducer.predictor import PredictorBase
 from wenet.utils.common import log_add
-from typing import Tuple
 
 
 class Sequence():
 
-<<<<<<< HEAD
-    __slots__ = {'hyp', 'score', 'cache', 'last'}
-=======
-    __slots__ = {'hyp', 'score', 'h_0', 'c_0'}
->>>>>>> ce938f33
+    __slots__ = {'hyp', 'score', 'cache'}
 
     def __init__(
         self,
         hyp: List[torch.Tensor],
         score,
         cache: List[torch.Tensor],
-        last,
     ):
         self.hyp = hyp
         self.score = score
-<<<<<<< HEAD
-        # self.h_0 = h_0
-        # self.c_0 = c_0
         self.cache = cache
-        self.last = last
-=======
-        self.h_0 = h_0
-        self.c_0 = c_0
->>>>>>> ce938f33
 
 
 class PrefixBeamSearch():
@@ -54,20 +40,7 @@
                                                        self.padding, cache)
         x = self.joint(encoder_x, pre_t)
         x = x.log_softmax(dim=-1)
-<<<<<<< HEAD
         return x, new_cache
-
-    def prefix_beam_search(self,
-                           speech: torch.Tensor,
-                           speech_lengths: torch.Tensor,
-                           decoding_chunk_size: int = -1,
-                           beam_size: int = 5,
-                           num_decoding_left_chunks: int = -1,
-                           simulate_streaming: bool = False,
-                           ctc_weight: float = 0.3,
-                           transducer_weight: float = 0.7):
-=======
-        return x, (h_1, c_1)
 
     def _forward_encoder(
         self,
@@ -94,18 +67,15 @@
             )  # (B, maxlen, encoder_dim)
         return encoder_out, encoder_mask
 
-    def prefix_beam_search(
-        self,
-        speech: torch.Tensor,
-        speech_lengths: torch.Tensor,
-        decoding_chunk_size: int = -1,
-        beam_size: int = 5,
-        num_decoding_left_chunks: int = -1,
-        simulate_streaming: bool = False,
-        ctc_weight: float = 0.3,
-        transducer_weight: float = 0.7
-    ):
->>>>>>> ce938f33
+    def prefix_beam_search(self,
+                           speech: torch.Tensor,
+                           speech_lengths: torch.Tensor,
+                           decoding_chunk_size: int = -1,
+                           beam_size: int = 5,
+                           num_decoding_left_chunks: int = -1,
+                           simulate_streaming: bool = False,
+                           ctc_weight: float = 0.3,
+                           transducer_weight: float = 0.7):
         """prefix beam search
            also see wenet.transducer.transducer.beam_search
         """
@@ -128,20 +98,10 @@
         cache = self.predictor.init_state(1, method="zero", device=device)
         beam_init.append(
             Sequence(
-<<<<<<< HEAD
                 hyp=[torch.tensor(self.blank)],
                 score=torch.tensor(0.0),
                 cache=cache,
-                last=self.blank,
             ))
-=======
-                hyp=[self.blank],
-                score=0.0,
-                h_0=h_0,
-                c_0=c_0,
-            )
-        )
->>>>>>> ce938f33
         # 3. start decoding (notice: we use breathwise first searching)
         # !!!! In this decoding method: one frame do not output multi units. !!!!
         # !!!!    Experiments show that this strategy has little impact      !!!!
@@ -153,24 +113,13 @@
                                             dtype=torch.int,
                                             device=device)
             # building statement from beam
-<<<<<<< HEAD
             cache_batch = self.predictor.cache_to_batch(
                 [s.cache for s in beam_init])
             # build score tensor to do torch.add() function
             scores = torch.concat([s.score.unsqueeze(0) for s in beam_init],
                                   dim=0).to(device)
-=======
-            h_0 = torch.concat(
-                [s.h_0 for s in beam_init], dim=1
-            ).to(device)
-            c_0 = torch.concat(
-                [s.c_0 for s in beam_init], dim=1
-            ).to(device)
             # build score tensor to do torch.add() function
-            scores = torch.tensor(
-                [s.score for s in beam_init]
-            ).to(device)
->>>>>>> ce938f33
+            scores = torch.tensor([s.score for s in beam_init]).to(device)
 
             # 3.2 forward decoder
             logp, new_cache = self.forward_decoder_one_step(
@@ -197,11 +146,9 @@
                 for t in range(beam_size):
                     # blank: only update the score
                     if top_k_index[j, t] == self.blank:
-<<<<<<< HEAD
                         new_seq = Sequence(hyp=base_seq.hyp.copy(),
                                            score=scores[j, t],
-                                           cache=new_cache[j],
-                                           last=self.blank)
+                                           cache=new_cache[j])
 
                         beam_A.append(new_seq)
                     # hyp[-1]: if last is blank{update hyp and statement}
@@ -212,14 +159,14 @@
                             hyp_new.append(top_k_index[j, t].item())
                             new_seq = Sequence(hyp=hyp_new,
                                                score=scores[j, t],
-                                               cache=new_cache[j],
-                                               last=top_k_index[j, t].item())
+                                               cache=new_cache[j])
                             beam_A.append(new_seq)
                         else:
-                            new_seq = Sequence(hyp=base_seq.hyp.copy(),
-                                               score=scores[j, t],
-                                               cache=new_cache[j],
-                                               last=top_k_index[j, t].item())
+                            new_seq = Sequence(
+                                hyp=base_seq.hyp.copy(),
+                                score=scores[j, t],
+                                cache=new_cache[j],
+                            )
                             beam_A.append(new_seq)
                     # other unit: update hyp score statement and last
                     else:
@@ -227,30 +174,7 @@
                         hyp_new.append(top_k_index[j, t].item())
                         new_seq = Sequence(hyp=hyp_new,
                                            score=scores[j, t],
-                                           cache=new_cache[j],
-                                           last=top_k_index[j, t].item())
-=======
-                        new_seq = Sequence(
-                            hyp=base_seq.hyp.copy(),
-                            score=scores[j, t].item(),
-                            h_0=h_0[:, j, :].unsqueeze(1),
-                            c_0=c_0[:, j, :].unsqueeze(1),
-                        )
-
-                        beam_A.append(new_seq)
-
-
-                    # other unit: update hyp score statement
-                    else:
-                        hyp_new = base_seq.hyp.copy()
-                        hyp_new.append(top_k_index[j, t].item())
-                        new_seq = Sequence(
-                            hyp=hyp_new,
-                            score=scores[j, t].item(),
-                            h_0=h_1[:, j, :].unsqueeze(1),
-                            c_0=c_1[:, j, :].unsqueeze(1),
-                        )
->>>>>>> ce938f33
+                                           cache=new_cache[j])
                         beam_A.append(new_seq)
 
             # 3.6 prefix fusion
@@ -260,15 +184,9 @@
                 if_do_append = True
                 for t in range(len(fusion_A)):
                     # notice: A_ can not fusion with A
-<<<<<<< HEAD
-                    if s1.hyp == fusion_A[t].hyp and s1.last == fusion_A[
-                            t].last:
+                    if s1.hyp == fusion_A[t].hyp:
                         fusion_A[t].score = log_add(
                             [fusion_A[t].score, s1.score])
-=======
-                    if s1.hyp == fusion_A[t].hyp :
-                        fusion_A[t].score = log_add([fusion_A[t].score, s1.score])
->>>>>>> ce938f33
                         if_do_append = False
                         break
                 if if_do_append:
